{
  "name": "forker",
  "version": "0.0.4",
  "private": true,
  "description": "Github action for automating fork creation",
  "main": "lib/main.js",
  "scripts": {
    "build": "tsc --skipLibCheck",
    "clean": "npm clean-install",
    "format": "prettier --write **/*.ts",
    "format-check": "prettier --check **/*.ts",
    "lint": "eslint src/**/*.ts",
    "package": "ncc build --source-map --license licenses.txt",
    "test": "jest --colors",
    "all": "npm run clean && npm run build && npm run format && npm run lint && npm run package && npm test"
  },
  "repository": {
    "type": "git",
    "url": "git+https://github.com/wayfair-incubator/forker"
  },
  "keywords": [
    "github",
    "actions",
    "fork"
  ],
  "author": "lelia",
  "license": "MIT",
  "dependencies": {
    "@actions/core": "^1.6.0",
    "@octokit/rest": "^18.12.0"
  },
  "devDependencies": {
    "@types/jest": "^27.4.1",
    "@types/node": "^17.0.22",
    "@typescript-eslint/parser": "^5.16.0",
    "@vercel/ncc": "^0.33.3",
    "eslint": "^8.11.0",
    "eslint-plugin-github": "^4.3.6",
    "eslint-plugin-jest": "^26.1.2",
    "jest": "^27.5.1",
    "jest-circus": "^27.5.1",
    "js-yaml": "^4.1.0",
<<<<<<< HEAD
    "minimist": "^1.2.6",
    "prettier": "^2.5.1",
    "ts-jest": "^27.1.2",
    "typescript": "^4.5.4"
=======
    "prettier": "^2.6.0",
    "ts-jest": "^27.1.3",
    "typescript": "^4.6.2"
>>>>>>> 7cdbd6e7
  }
}<|MERGE_RESOLUTION|>--- conflicted
+++ resolved
@@ -40,15 +40,9 @@
     "jest": "^27.5.1",
     "jest-circus": "^27.5.1",
     "js-yaml": "^4.1.0",
-<<<<<<< HEAD
     "minimist": "^1.2.6",
-    "prettier": "^2.5.1",
-    "ts-jest": "^27.1.2",
-    "typescript": "^4.5.4"
-=======
     "prettier": "^2.6.0",
     "ts-jest": "^27.1.3",
     "typescript": "^4.6.2"
->>>>>>> 7cdbd6e7
   }
 }